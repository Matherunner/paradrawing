<!DOCTYPE html>
<html lang="en">
  <head>
    <meta charset="utf-8" />
    <link rel="icon" href="%PUBLIC_URL%/favicon.ico" />
    <meta name="viewport" content="width=device-width, initial-scale=1" />
    <meta name="theme-color" content="#000000" />
    <meta
      name="description"
      content="Web site created using create-react-app"
    />
    <link rel="apple-touch-icon" href="%PUBLIC_URL%/logo192.png" />
    <!--
      manifest.json provides metadata used when your web app is installed on a
      user's mobile device or desktop. See https://developers.google.com/web/fundamentals/web-app-manifest/
    -->
    <link rel="manifest" href="%PUBLIC_URL%/manifest.json" />
    <!--
      Notice the use of %PUBLIC_URL% in the tags above.
      It will be replaced with the URL of the `public` folder during the build.
      Only files inside the `public` folder can be referenced from the HTML.

      Unlike "/favicon.ico" or "favicon.ico", "%PUBLIC_URL%/favicon.ico" will
      work correctly both with client-side routing and a non-root public URL.
      Learn how to configure a non-root public URL by running `npm run build`.
    -->
<<<<<<< HEAD

    <link rel="stylesheet" href="https://cdn.jsdelivr.net/npm/katex@0.16.0/dist/katex.min.css" integrity="sha384-Xi8rHCmBmhbuyyhbI88391ZKP2dmfnOl4rT9ZfRI7mLTdk1wblIUnrIq35nqwEvC" crossorigin="anonymous">

=======
    <link rel="stylesheet" href="https://cdn.jsdelivr.net/npm/katex@0.16.0/dist/katex.min.css" integrity="sha384-Xi8rHCmBmhbuyyhbI88391ZKP2dmfnOl4rT9ZfRI7mLTdk1wblIUnrIq35nqwEvC" crossorigin="anonymous">
>>>>>>> 2ee73577
    <title>React App</title>
  </head>
  <body>
    <noscript>You need to enable JavaScript to run this app.</noscript>
    <div id="root"></div>
    <!--
      This HTML file is a template.
      If you open it directly in the browser, you will see an empty page.

      You can add webfonts, meta tags, or analytics to this file.
      The build step will place the bundled scripts into the <body> tag.

      To begin the development, run `npm start` or `yarn start`.
      To create a production bundle, use `npm run build` or `yarn build`.
    -->
  </body>
</html><|MERGE_RESOLUTION|>--- conflicted
+++ resolved
@@ -24,13 +24,7 @@
       work correctly both with client-side routing and a non-root public URL.
       Learn how to configure a non-root public URL by running `npm run build`.
     -->
-<<<<<<< HEAD
-
     <link rel="stylesheet" href="https://cdn.jsdelivr.net/npm/katex@0.16.0/dist/katex.min.css" integrity="sha384-Xi8rHCmBmhbuyyhbI88391ZKP2dmfnOl4rT9ZfRI7mLTdk1wblIUnrIq35nqwEvC" crossorigin="anonymous">
-
-=======
-    <link rel="stylesheet" href="https://cdn.jsdelivr.net/npm/katex@0.16.0/dist/katex.min.css" integrity="sha384-Xi8rHCmBmhbuyyhbI88391ZKP2dmfnOl4rT9ZfRI7mLTdk1wblIUnrIq35nqwEvC" crossorigin="anonymous">
->>>>>>> 2ee73577
     <title>React App</title>
   </head>
   <body>
